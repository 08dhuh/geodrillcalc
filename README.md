--- conflicted
+++ resolved
@@ -1,5 +1,2 @@
-<<<<<<< HEAD
-# GeoDrillCalc
-=======
-# Drilling Cost Calculation
->>>>>>> cdb09ed8
+# GeoDrillCalc - Geothermal Wellbore Parameter Modeling Calculator
+
